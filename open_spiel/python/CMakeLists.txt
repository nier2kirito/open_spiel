find_package(Python3 COMPONENTS Interpreter Development)
message(NOTICE "Python executable: ${Python3_EXECUTABLE}")
message(NOTICE "Python include dirs: ${Python3_INCLUDE_DIRS}")
include_directories(SYSTEM ${Python3_INCLUDE_DIRS})

if(Python3_VERSION VERSION_LESS "3.6.0")
  message(FATAL_ERROR
    "Python found ${Python3_VERSION} < 3.6.0")
endif()

# Detect the Python ML frameworks.
if (OPEN_SPIEL_ENABLE_JAX STREQUAL AUTO)
  message(NOTICE "OPEN_SPIEL_ENABLE_JAX set to AUTO. Detecting Jax...")
  execute_process(COMMAND ${CMAKE_CURRENT_SOURCE_DIR}/../scripts/find_jax.sh ${Python3_EXECUTABLE}
                  RESULT_VARIABLE JAX_RET_VAL
                  OUTPUT_VARIABLE JAX_OUT
                  ERROR_VARIABLE JAX_ERR)
  if (JAX_RET_VAL EQUAL 0)
    message(NOTICE "Found, version: ${JAX_OUT}")
    set(OPEN_SPIEL_ENABLE_JAX ON)
  else()
    message(NOTICE "Not found. Enable printing errors in python/CMakeLists.txt to see output.")
    set(OPEN_SPIEL_ENABLE_JAX OFF)
    # message(NOTICE "stdout: ${JAX_OUT}, stderr: ${JAX_ERR}")
  endif()
endif()

if (OPEN_SPIEL_ENABLE_PYTORCH STREQUAL AUTO)
  message(NOTICE "OPEN_SPIEL_ENABLE_PYTORCH set to AUTO. Detecting PyTorch...")
  execute_process(COMMAND ${CMAKE_CURRENT_SOURCE_DIR}/../scripts/find_pytorch.sh ${Python3_EXECUTABLE}
                  RESULT_VARIABLE PYTORCH_RET_VAL
                  OUTPUT_VARIABLE PYTORCH_OUT
                  ERROR_VARIABLE PYTORCH_ERR)
  if (PYTORCH_RET_VAL EQUAL 0)
    message(NOTICE "Found, version: ${PYTORCH_OUT}")
    set(OPEN_SPIEL_ENABLE_PYTORCH ON)
  else()
    message(NOTICE "Not found. Enable printing errors in python/CMakeLists.txt to see output.")
    set(OPEN_SPIEL_ENABLE_PYTORCH OFF)
    # message(NOTICE "stdout: ${PYTORCH_OUT}, stderr: ${PYTORCH_ERR}")
  endif()
endif()

if (OPEN_SPIEL_ENABLE_TENSORFLOW STREQUAL AUTO)
  message(NOTICE "OPEN_SPIEL_ENABLE_TENSORFLOW set to AUTO. Detecting Tensorflow...")
  execute_process(COMMAND ${CMAKE_CURRENT_SOURCE_DIR}/../scripts/find_tensorflow.sh ${Python3_EXECUTABLE}
                  RESULT_VARIABLE TENSORFLOW_RET_VAL
                  OUTPUT_VARIABLE TENSORFLOW_OUT
                  ERROR_VARIABLE TENSORFLOW_ERR)
  if (TENSORFLOW_RET_VAL EQUAL 0)
    message(NOTICE "Found, version: ${TENSORFLOW_OUT}")
    set(OPEN_SPIEL_ENABLE_TENSORFLOW ON)
  else()
    message(NOTICE "Not found. Enable printing errors in python/CMakeLists.txt to see output.")
    set(OPEN_SPIEL_ENABLE_TENSORFLOW OFF)
    # message(NOTICE "stdout: ${TENSORFLOW_OUT}, stderr: ${TENSORFLOW_ERR}")
  endif()
endif()


# List of all Python bindings to add to pyspiel.
set(PYTHON_BINDINGS ${PYTHON_BINDINGS}
  pybind11/algorithms_corr_dist.cc
  pybind11/algorithms_corr_dist.h
  pybind11/algorithms_trajectories.cc
  pybind11/algorithms_trajectories.h
  pybind11/bots.cc
  pybind11/bots.h
  pybind11/games_backgammon.cc
  pybind11/games_backgammon.h
  pybind11/games_bridge.cc
  pybind11/games_bridge.h
  pybind11/games_chess.cc
  pybind11/games_chess.h
  pybind11/games_kuhn_poker.cc
  pybind11/games_kuhn_poker.h
  pybind11/games_negotiation.cc
  pybind11/games_negotiation.h
  pybind11/games_tarok.cc
  pybind11/games_tarok.h
  pybind11/game_transforms.cc
  pybind11/game_transforms.h
  pybind11/observer.cc
  pybind11/observer.h
  pybind11/policy.cc
  pybind11/policy.h
  pybind11/pybind11.h
  pybind11/pyspiel.cc
  pybind11/python_games.cc
  pybind11/python_games.h
  )

# Optional pyspiel sub-modules, which can specify their python bindings.
if (OPEN_SPIEL_BUILD_WITH_GAMUT)
  set (PYTHON_BINDINGS ${PYTHON_BINDINGS}
      ../games/gamut/gamut_pybind11.h
      ../games/gamut/gamut_pybind11.cc
      )
endif()
if (OPEN_SPIEL_BUILD_WITH_XINXIN)
  set (PYTHON_BINDINGS ${PYTHON_BINDINGS}
      ../bots/xinxin/xinxin_pybind11.h
      ../bots/xinxin/xinxin_pybind11.cc
      )
endif()

add_library(pyspiel MODULE ${PYTHON_BINDINGS} ${OPEN_SPIEL_OBJECTS})

# Without this, the binary is called `libpyspiel.so`
set_target_properties(pyspiel PROPERTIES PREFIX "")

# Optional pyspiel-related modules, which can specify their own python tests.
if (OPEN_SPIEL_BUILD_WITH_EIGEN)
  add_library(pyspiel_eigen_test MODULE
    ../eigen/eigen_test_support.h
    ../eigen/pyeig.h
    ../eigen/pyspiel_eigen_test.cc
    ${OPEN_SPIEL_OBJECTS})

  # Without this, the binary is called `libpyspiel_eigen_test.so`
  set_target_properties(pyspiel_eigen_test PROPERTIES PREFIX "")

  set(PYTHON_TESTS ${PYTHON_TESTS}
    ../eigen/eigen_binding_test.py)
endif()
if (OPEN_SPIEL_BUILD_WITH_XINXIN)
  set(PYTHON_TESTS ${PYTHON_TESTS} ../bots/xinxin/xinxin_bot_test.py)
endif()
if (OPEN_SPIEL_BUILD_WITH_GAMUT)
  set(PYTHON_TESTS ${PYTHON_TESTS} ../games/gamut/gamut_test.py)
endif()


# Python tests to run. Start with all the core tests here first, then
# conditionally add other tests based on what has been enabled/detected.
set(PYTHON_TESTS ${PYTHON_TESTS}
  ../integration_tests/api_test.py
  ../integration_tests/playthrough_test.py
  algorithms/action_value_test.py
  algorithms/action_value_vs_best_response_test.py
  algorithms/best_response_test.py
  algorithms/cfr_br_test.py
  algorithms/cfr_test.py
  algorithms/evaluate_bots_test.py
  algorithms/expected_game_score_test.py
  algorithms/external_sampling_mccfr_test.py
  algorithms/fictitious_play_test.py
  algorithms/gambit_test.py
  algorithms/generate_playthrough_test.py
  algorithms/get_all_states_test.py
  algorithms/mcts_test.py
  algorithms/minimax_test.py
  algorithms/noisy_policy_test.py
  algorithms/outcome_sampling_mccfr_test.py
  algorithms/policy_aggregator_joint_test.py
  algorithms/policy_aggregator_test.py
  algorithms/projected_replicator_dynamics_test.py
  algorithms/random_agent_test.py
  bots/bluechip_bridge_test.py
  bots/bluechip_bridge_uncontested_bidding_test.py
  bots/is_mcts_test.py
  bots/uniform_random_test.py
  egt/dynamics_test.py
  egt/heuristic_payoff_table_test.py
  egt/utils_test.py
  environments/catch_test.py
  environments/cliff_walking_test.py
  games/data_test.py
  games/tic_tac_toe_test.py
  mfg/algorithms/best_response_value_test.py
  mfg/algorithms/fictitious_play_test.py
  mfg/algorithms/mirror_descent_test.py
  mfg/algorithms/greedy_policy_test.py
  mfg/algorithms/nash_conv_test.py
  mfg/algorithms/policy_value_test.py
  mfg/games/crowd_modelling_test.py
  mfg/games/predator_prey_test.py
  tests/mfg_implementation_test/mfg_test.py
  tests/bot_test.py
  tests/games_bridge_test.py
  tests/games_sim_test.py
  tests/policy_test.py
  tests/pyspiel_test.py
  tests/rl_environment_test.py
  tests/sampled_stochastic_games_test.py
  tests/tensor_game_utils_test.py
  utils/file_logger_test.py
  utils/lru_cache_test.py
  utils/spawn_test.py
)

# Add Jax tests if it is enabled.
if (OPEN_SPIEL_ENABLE_JAX)
  # Only current JAX test is the bridge supervised learning example below.
  set (PYTHON_TESTS ${PYTHON_TESTS}
    jax/dqn_jax_test.py
<<<<<<< HEAD
<<<<<<< HEAD
<<<<<<< HEAD
<<<<<<< HEAD
<<<<<<< HEAD
    jax/nfsp_jax_test.py
=======
    jax/deep_cfr_jax_test.py
=======
>>>>>>> a5a92bb8 (put it as TF test)
=======
    jax/deep_cfr_jax_test.py
>>>>>>> ebf19c0b (dont hide GPUs)
    # This test is flaky. TODO(perolat): fix this.
    # See https://github.com/deepmind/open_spiel/issues/602
    # jax/nfsp_jax_test.py
>>>>>>> 921a0a6c (initial deepcfr-jax implementation)
=======
    jax/nfsp_jax_test.py
    jax/deep_cfr_jax_test.py
>>>>>>> e2f24bbf (CMakeFile include nfsp_jax_test)
=======
    jax/nfsp_jax_test.py
    jax/deep_cfr_jax_test.py
>>>>>>> e2f24bbf
  )
endif()

# Add PyTorch tests if is enabled.
if (OPEN_SPIEL_ENABLE_PYTORCH)
  set(PYTHON_TESTS ${PYTHON_TESTS}
      pytorch/rcfr_pytorch_test.py
      pytorch/dqn_pytorch_test.py
      pytorch/nfsp_pytorch_test.py
      pytorch/deep_cfr_pytorch_test.py
      pytorch/eva_pytorch_test.py
      pytorch/losses/rl_losses_pytorch_test.py
      pytorch/policy_gradient_pytorch_test.py
  )
endif()

# Add Tensorflow tests if is enabled.
if (OPEN_SPIEL_ENABLE_TENSORFLOW)
  set(PYTHON_TESTS ${PYTHON_TESTS}
      algorithms/alpha_zero/evaluator_test.py
      algorithms/alpha_zero/model_test.py
      algorithms/deep_cfr_test.py
      algorithms/deep_cfr_tf2_test.py
      algorithms/discounted_cfr_test.py
      algorithms/dqn_test.py
      algorithms/eva_test.py
      algorithms/exploitability_descent_test.py
      algorithms/exploitability_test.py
      algorithms/losses/rl_losses_test.py
      algorithms/masked_softmax_test.py
      algorithms/neurd_test.py
      algorithms/nfsp_test.py
      algorithms/policy_gradient_test.py
      algorithms/psro_v2/strategy_selectors_test.py
      algorithms/rcfr_test.py
  )
  if (OPEN_SPIEL_ENABLE_PYTHON_MISC)
    set(PYTHON_TESTS ${PYTHON_TESTS}
        algorithms/psro_v2/best_response_oracle_test.py
    )
  endif()
endif()

# Add miscellaneous Python tests if enabled.
# These require extra dependencies like cvxopt, nashpy, or matplotlib
if (OPEN_SPIEL_ENABLE_PYTHON_MISC)
  set(PYTHON_TESTS ${PYTHON_TESTS}
      algorithms/double_oracle_test.py
      algorithms/lp_solver_test.py
      algorithms/jpsro_test.py
      algorithms/response_graph_ucb_test.py
      algorithms/sequence_form_lp_test.py
      algorithms/value_iteration_test.py
      egt/alpharank_test.py
      egt/alpharank_visualizer_test.py
      egt/visualization_test.py
      games/kuhn_poker_test.py
      tests/matrix_game_utils_test.py
  )
endif()

# Create python tests.
foreach(py_test_file IN LISTS PYTHON_TESTS)
  add_test(NAME ${py_test_file} COMMAND ${Python3_EXECUTABLE} ${CMAKE_CURRENT_SOURCE_DIR}/${py_test_file})

  # We need two elements in the python path: CURRENT_BINARY_DIR to pick up
  # pyspiel.so, and CURRENT_SOURCE_DIR for the Python source files. We use
  # CURRENT_SOURCE_DIR/../.. so that the Python module imports are of the form:
  #  from open_spiel.python import rl_environment.
  set_property(TEST ${py_test_file}
      PROPERTY ENVIRONMENT
      PYTHONPATH=${CMAKE_CURRENT_BINARY_DIR}:${CMAKE_CURRENT_SOURCE_DIR}/../..;
      TEST_SRCDIR=${CMAKE_CURRENT_SOURCE_DIR}/../..)
endforeach(py_test_file)

# Additional tests (running examples as tests)
# We don't generate these automatically because we may want custom parameters.
if (OPEN_SPIEL_ENABLE_JAX)
  add_test(NAME python_examples_bridge_supervised_learning
           COMMAND ${Python3_EXECUTABLE}
           ${CMAKE_CURRENT_SOURCE_DIR}/examples/bridge_supervised_learning.py
           --iterations 10
           --eval_every 5
          --data_path ${CMAKE_CURRENT_SOURCE_DIR}/examples/data/bridge)
  set_property(TEST python_examples_bridge_supervised_learning
      PROPERTY ENVIRONMENT
      PYTHONPATH=${CMAKE_CURRENT_BINARY_DIR}:${CMAKE_CURRENT_SOURCE_DIR}/../..;
      TEST_SRCDIR=${CMAKE_CURRENT_SOURCE_DIR}/../..)
endif()<|MERGE_RESOLUTION|>--- conflicted
+++ resolved
@@ -194,31 +194,8 @@
   # Only current JAX test is the bridge supervised learning example below.
   set (PYTHON_TESTS ${PYTHON_TESTS}
     jax/dqn_jax_test.py
-<<<<<<< HEAD
-<<<<<<< HEAD
-<<<<<<< HEAD
-<<<<<<< HEAD
-<<<<<<< HEAD
-    jax/nfsp_jax_test.py
-=======
-    jax/deep_cfr_jax_test.py
-=======
->>>>>>> a5a92bb8 (put it as TF test)
-=======
-    jax/deep_cfr_jax_test.py
->>>>>>> ebf19c0b (dont hide GPUs)
-    # This test is flaky. TODO(perolat): fix this.
-    # See https://github.com/deepmind/open_spiel/issues/602
-    # jax/nfsp_jax_test.py
->>>>>>> 921a0a6c (initial deepcfr-jax implementation)
-=======
     jax/nfsp_jax_test.py
     jax/deep_cfr_jax_test.py
->>>>>>> e2f24bbf (CMakeFile include nfsp_jax_test)
-=======
-    jax/nfsp_jax_test.py
-    jax/deep_cfr_jax_test.py
->>>>>>> e2f24bbf
   )
 endif()
 
